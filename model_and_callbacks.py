--- conflicted
+++ resolved
@@ -210,11 +210,7 @@
         discriminator_extra_steps=3,
         discriminator_input_shape=None,
         gp_weight=10.0,
-<<<<<<< HEAD
         **kwargs
-=======
-        batch_size=256,
->>>>>>> ebf754a2
     ):
         super().__init__(**kwargs)
         self.discriminator = discriminator
@@ -224,16 +220,12 @@
         self.num_disc_steps = discriminator_extra_steps
         self.disc_input_shape = discriminator_input_shape
         self.gp_weight = gp_weight
-<<<<<<< HEAD
         
         # set dummy value for self.optimizer avoid errors at the end of .fit() call
         self.optimizer = None
         
         # build the model
         self.build()
-=======
-        self.batch_size = batch_size
->>>>>>> ebf754a2
         return
     
     # def compile(self, disc_optimizer, gen_optimizer, disc_loss_fn, gen_loss_fn):
@@ -270,13 +262,8 @@
     def train_step(self, real_images):
         if isinstance(real_images, tuple):
             real_images = real_images[0]
-<<<<<<< HEAD
         # Get the batch size from the data as sometimes the last batch can be smaller
         batch_size = tf.shape(real_images)[0]
-=======
-        # Get the batch size
-        batch_size = self.batch_size
->>>>>>> ebf754a2
         
         # For each batch, we are going to perform the
         # following steps as laid out in the original paper:
